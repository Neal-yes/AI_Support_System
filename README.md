--- conflicted
+++ resolved
@@ -7,13 +7,6 @@
 
 本项目为本地 AI 客服系统（FastAPI + Qdrant + Postgres + Redis + Ollama）。
 
-<<<<<<< HEAD
-### Runbook 快捷入口
-- 备份/恢复 Runbook：`docs/backup_restore_runbook.md`
-- 最近一次 Backup & Restore（main）：https://github.com/Neal-yes/AI_Support_System/actions/runs/18018181239
-
-=======
->>>>>>> c117b9bc
 ### CI/E2E 稳定性改进
 - CI（frontend-e2e job）：`--retries=2` 与 `junit` 报告，降低偶发抖动。
 - CI：在 Playwright 前显式 `npm run build`，确保 `vite preview` 有产物。
